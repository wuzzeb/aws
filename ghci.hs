--- conflicted
+++ resolved
@@ -1,7 +1,6 @@
 -- GHCI convenience code
 
 import           Aws
-<<<<<<< HEAD
 import qualified Aws.S3 as S3
 import qualified Aws.Ses as Ses
 import qualified Aws.SimpleDb as Sdb
@@ -20,11 +19,4 @@
 
 bcfg = unsafePerformIO baseConfiguration
 dcfg = unsafePerformIO dbgConfiguration
-mgr = unsafePerformIO (HTTP.newManager def)
-=======
-import qualified Aws.S3               as S3
-import qualified Aws.SimpleDb         as Sdb
-import qualified Aws.Sqs              as Sqs
-import qualified Aws.Ses              as Ses
-import qualified Aws.Route53          as Route53
->>>>>>> 44aee75f
+mgr = unsafePerformIO (HTTP.newManager def)