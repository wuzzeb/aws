--- conflicted
+++ resolved
@@ -122,13 +122,8 @@
     Build-depends:
                        base == 4.*,
                        aws,
-<<<<<<< HEAD
                        http-conduit,
                        conduit
-=======
-                       http-conduit >= 1.6 && < 1.9,
-                       conduit >= 0.5 && < 0.6
->>>>>>> 645b9e3d
 
   Default-Language: Haskell2010
 
