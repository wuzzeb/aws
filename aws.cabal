--- conflicted
+++ resolved
@@ -1,9 +1,5 @@
 Name:                aws
-<<<<<<< HEAD
 Version:             0.8
-=======
-Version:             0.7.6.4
->>>>>>> 421bcead
 Synopsis:            Amazon Web Services (AWS) for Haskell
 Description:         Bindings for Amazon Web Services (AWS), with the aim of supporting all AWS services. To see a high level overview of the library, see the README at <https://github.com/aristidb/aws/blob/master/README.org>.
 Homepage:            http://github.com/aristidb/aws
