{-# LANGUAGE FlexibleContexts, OverloadedStrings #-}
module Aws.Aws
( -- * Logging
  LogLevel(..)
, Logger
, defaultLog
  -- * Configuration
, Configuration(..)
, ConfigurationFetch
, baseConfiguration
, debugConfiguration
  -- * Transaction runners
  -- ** Safe runners
, aws
, awsRef
, simpleAws
, simpleAwsRef
  -- ** Unsafe runners
, unsafeAws
, unsafeAwsRef
  -- ** URI runners
, awsUri
)
where

<<<<<<< HEAD
import           Aws.Credentials
import           Aws.Http
import           Aws.Query
import           Aws.Response
import           Aws.S3.Info
import           Aws.Ses.Info
import           Aws.Signature
import           Aws.SimpleDb.Info
import           Aws.Sqs.Info
import           Aws.Route53.Info
import           Aws.Transaction
=======
import           Aws.Core
import           Aws.S3.Core
import           Aws.Ses.Core
import           Aws.SimpleDb.Core
import           Aws.Sqs.Core
>>>>>>> 36dcad8c
import           Control.Applicative
import           Control.Monad.Trans  (liftIO)
import           Data.Attempt         (attemptIO)
import           Data.Conduit         (runResourceT)
import           Data.IORef
import           Data.Monoid
import           System.IO            (stderr)
import qualified Control.Exception    as E
import qualified Data.ByteString      as B
import qualified Data.Text            as T
import qualified Data.Text.IO         as T
import qualified Network.HTTP.Conduit as HTTP

-- | The severity of a log message, in rising order.
data LogLevel
    = Debug
    | Info
    | Warning
    | Error
    deriving (Show, Eq, Ord)

-- | The interface for any logging function. Takes log level and a log message, and can perform an arbitrary
-- IO action.
type Logger = LogLevel -> T.Text -> IO ()

-- | The default logger @defaultLog minLevel@, which prints log messages above level @minLevel@ to @stderr@.
defaultLog :: LogLevel -> Logger
defaultLog minLevel lev t | lev >= minLevel = T.hPutStrLn stderr $ T.concat [T.pack $ show lev, ": ", t]
                          | otherwise       = return ()

-- | The configuration for an AWS request. You can use multiple configurations in parallel, even over the same HTTP
-- connection manager.
data Configuration
    = Configuration {
        -- | Whether to restrict the signature validity with a plain timestamp, or with explicit expiration
        -- (absolute or relative).
        timeInfo :: TimeInfo
        -- | AWS access credentials.
      , credentials :: Credentials
        -- | SimpleDB configuration (normal requests).
      , sdbInfo :: SdbInfo
        -- | SimpleDB configuration (URI-only requests).
      , sdbInfoUri :: SdbInfo
        -- | S3 configuration (normal requests).
      , s3Info :: S3Info
        -- | S3 configuration (URI-only requests).
      , s3InfoUri :: S3Info
        -- | SQS configuration (normal requests).
      , sqsInfo :: SqsInfo
        -- | SQS configuration (URI-only requests).
      , sqsInfoUri :: SqsInfo
        -- | SES configuration (normal requests).
      , sesInfo :: SesInfo
        -- | SES configuration (URI-only requests).
      , sesInfoUri :: SesInfo
<<<<<<< HEAD
      , route53Info :: Route53Info
      , route53InfoUri :: Route53Info
      , logger :: LogLevel -> T.Text -> IO ()
=======
        -- | The error / message logger.
      , logger :: Logger
>>>>>>> 36dcad8c
      }

-- | Specific parts that can be extracted from a 'Configuration' by type.
class ConfigurationFetch a where
    configurationFetch :: Configuration -> a
    configurationFetchUri :: Configuration -> a
    configurationFetchUri = configurationFetch

instance ConfigurationFetch () where
    configurationFetch _ = ()

instance ConfigurationFetch SdbInfo where
    configurationFetch = sdbInfo
    configurationFetchUri = sdbInfoUri

instance ConfigurationFetch S3Info where
    configurationFetch = s3Info
    configurationFetchUri = s3InfoUri

instance ConfigurationFetch SqsInfo where
    configurationFetch = sqsInfo
    configurationFetchUri = sqsInfoUri

instance ConfigurationFetch SesInfo where
    configurationFetch = sesInfo
    configurationFetchUri = sesInfoUri

<<<<<<< HEAD
instance ConfigurationFetch Route53Info where
    configurationFetch = route53Info
    configurationFetchUri = route53InfoUri

=======
-- | The default configuration, with credentials loaded from environment variable or configuration file
-- (see 'loadCredentialsDefault').
>>>>>>> 36dcad8c
baseConfiguration :: IO Configuration
baseConfiguration = do
  Just cr <- loadCredentialsDefault
  return Configuration {
                      timeInfo = Timestamp
                    , credentials = cr
                    , sdbInfo = sdbHttpsPost sdbUsEast
                    , sdbInfoUri = sdbHttpsGet sdbUsEast
                    , s3Info = s3 HTTP s3EndpointUsClassic False
                    , s3InfoUri = s3 HTTP s3EndpointUsClassic True
                    , sqsInfo = sqs HTTP sqsEndpointUsClassic False
                    , sqsInfoUri = sqs HTTP sqsEndpointUsClassic True
                    , sesInfo = sesHttpsPost sesUsEast
                    , sesInfoUri = sesHttpsGet sesUsEast
                    , route53Info = route53  -- TODO
                    , route53InfoUri = route53 -- TODO
                    , logger = defaultLog Warning
                    }
-- TODO: better error handling when credentials cannot be loaded

-- | Debug configuration, which avoids using HTTPS for some queries. DO NOT USE THIS IN PRODUCTION!
debugConfiguration :: IO Configuration
debugConfiguration = do
  c <- baseConfiguration
  return c {
      sdbInfo = sdbHttpPost sdbUsEast
    , sdbInfoUri = sdbHttpGet sdbUsEast
    , logger = defaultLog Debug
    }

-- | Run an AWS transaction, with HTTP manager and metadata wrapped in a 'Response'.
-- 
-- All errors are caught and wrapped in the 'Response' value.
-- 
-- Usage (with existing 'HTTP.Manager'):
-- @
--     resp <- aws cfg manager request
-- @
aws :: (Transaction r a
       , ConfigurationFetch (Info r))
      => Configuration -> HTTP.Manager -> r -> IO (Response (ResponseMetadata a) a)
aws = unsafeAws

-- | Run an AWS transaction, with HTTP manager and metadata returned in an 'IORef'.
-- 
-- Errors are not caught, and need to be handled with exception handlers.
-- 
-- Usage (with existing 'HTTP.Manager'):
-- @
--     ref <- newIORef mempty;
--     resp <- awsRef cfg manager request
-- @

-- Unfortunately, the ";" above seems necessary, as haddock does not want to split lines for me.
awsRef :: (Transaction r a
       , ConfigurationFetch (Info r))
      => Configuration -> HTTP.Manager -> IORef (ResponseMetadata a) -> r -> IO a
awsRef = unsafeAwsRef

-- | Run an AWS transaction, /without/ HTTP manager and with metadata wrapped in a 'Response'.
-- 
-- Note that this is potentially less efficient than using 'aws', because HTTP connections cannot be re-used.
-- 
-- All errors are caught and wrapped in the 'Response' value.
-- 
-- Usage:
-- @
--     resp <- simpleAws cfg request
-- @
simpleAws :: (Transaction r a
             , ConfigurationFetch (Info r))
            => Configuration -> r -> IO (Response (ResponseMetadata a) a)
simpleAws cfg request = HTTP.withManager $ \manager -> liftIO $ aws cfg manager request

-- | Run an AWS transaction, /without/ HTTP manager and with metadata returned in an 'IORef'.
-- 
-- Errors are not caught, and need to be handled with exception handlers.
-- 
-- Usage:
-- @
--     ref <- newIORef mempty;
--     resp <- simpleAwsRef cfg request
-- @

-- Unfortunately, the ";" above seems necessary, as haddock does not want to split lines for me.
simpleAwsRef :: (Transaction r a
             , ConfigurationFetch (Info r))
            => Configuration -> IORef (ResponseMetadata a) -> r -> IO a
simpleAwsRef cfg metadataRef request = HTTP.withManager $ \manager -> liftIO $ awsRef cfg manager metadataRef request

-- | Run an AWS transaction, without enforcing that response and request type form a valid transaction pair.
-- 
-- This is especially useful for debugging and development, you should not have to use it in production.
-- 
-- All errors are caught and wrapped in the 'Response' value.
unsafeAws
  :: (ResponseConsumer r a,
      Monoid (ResponseMetadata a),
      SignQuery r,
      ConfigurationFetch (Info r)) =>
     Configuration -> HTTP.Manager -> r -> IO (Response (ResponseMetadata a) a)
unsafeAws cfg manager request = do
  metadataRef <- newIORef mempty
  resp <- attemptIO (id :: E.SomeException -> E.SomeException) $
            unsafeAwsRef cfg manager metadataRef request
  metadata <- readIORef metadataRef
  return $ Response metadata resp

-- | Run an AWS transaction, without enforcing that response and request type form a valid transaction pair.
-- 
-- This is especially useful for debugging and development, you should not have to use it in production.
-- 
-- Errors are not caught, and need to be handled with exception handlers.
unsafeAwsRef
  :: (ResponseConsumer r a,
      Monoid (ResponseMetadata a),
      SignQuery r,
      ConfigurationFetch (Info r)) =>
     Configuration -> HTTP.Manager -> IORef (ResponseMetadata a) -> r -> IO a
unsafeAwsRef cfg manager metadataRef request = do
  sd <- signatureData <$> timeInfo <*> credentials $ cfg
  let info = configurationFetch cfg
  let q = signQuery request info sd
  logger cfg Debug $ T.pack $ "String to sign: " ++ show (sqStringToSign q)
  let httpRequest = queryToHttpRequest q
  resp <- runResourceT $ do
      HTTP.Response status _ headers body <- HTTP.http httpRequest manager
      responseConsumer request metadataRef status headers body
  return resp

-- | Run a URI-only AWS transaction. Returns a URI that can be sent anywhere. Does not work with all requests.
-- 
-- Usage:
-- @
--     uri <- awsUri cfg request
-- @
awsUri :: (SignQuery request
          , ConfigurationFetch (Info request))
         => Configuration -> request -> IO B.ByteString
awsUri cfg request = do
  let ti = timeInfo cfg
      cr = credentials cfg
      info = configurationFetchUri cfg
  sd <- signatureData ti cr
  let q = signQuery request info sd
  logger cfg Debug $ T.pack $ "String to sign: " ++ show (sqStringToSign q)
  return $ queryToUri q
<|MERGE_RESOLUTION|>--- conflicted
+++ resolved
@@ -23,25 +23,12 @@
 )
 where
 
-<<<<<<< HEAD
-import           Aws.Credentials
-import           Aws.Http
-import           Aws.Query
-import           Aws.Response
-import           Aws.S3.Info
-import           Aws.Ses.Info
-import           Aws.Signature
-import           Aws.SimpleDb.Info
-import           Aws.Sqs.Info
-import           Aws.Route53.Info
-import           Aws.Transaction
-=======
 import           Aws.Core
 import           Aws.S3.Core
 import           Aws.Ses.Core
 import           Aws.SimpleDb.Core
 import           Aws.Sqs.Core
->>>>>>> 36dcad8c
+import           Aws.Route53.Info
 import           Control.Applicative
 import           Control.Monad.Trans  (liftIO)
 import           Data.Attempt         (attemptIO)
@@ -97,14 +84,12 @@
       , sesInfo :: SesInfo
         -- | SES configuration (URI-only requests).
       , sesInfoUri :: SesInfo
-<<<<<<< HEAD
+        -- | Route53 configuration (normal requests).
       , route53Info :: Route53Info
+        -- | Route53 configuration (URI-only requests).
       , route53InfoUri :: Route53Info
-      , logger :: LogLevel -> T.Text -> IO ()
-=======
         -- | The error / message logger.
       , logger :: Logger
->>>>>>> 36dcad8c
       }
 
 -- | Specific parts that can be extracted from a 'Configuration' by type.
@@ -132,15 +117,13 @@
     configurationFetch = sesInfo
     configurationFetchUri = sesInfoUri
 
-<<<<<<< HEAD
 instance ConfigurationFetch Route53Info where
     configurationFetch = route53Info
     configurationFetchUri = route53InfoUri
 
-=======
 -- | The default configuration, with credentials loaded from environment variable or configuration file
 -- (see 'loadCredentialsDefault').
->>>>>>> 36dcad8c
+
 baseConfiguration :: IO Configuration
 baseConfiguration = do
   Just cr <- loadCredentialsDefault
