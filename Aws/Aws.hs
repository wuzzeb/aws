--- conflicted
+++ resolved
@@ -83,15 +83,11 @@
         -- | SES configuration (normal requests).
       , sesConfiguration :: SesConfiguration
         -- | SES configuration (URI-only requests).
-<<<<<<< HEAD
-      , sesInfoUri :: SesInfo
+      , sesConfigurationUri :: SesConfiguration
         -- | Route53 configuration (normal requests).
-      , route53Info :: Route53Info
+      , route53Configuration :: Route53Configuration
         -- | Route53 configuration (URI-only requests).
-      , route53InfoUri :: Route53Info
-=======
-      , sesConfigurationUri :: SesConfiguration
->>>>>>> ee86b208
+      , route53ConfigurationUri :: Route53Configuration
         -- | The error / message logger.
       , logger :: Logger
       }
@@ -121,9 +117,9 @@
     configurationFetch = sesConfiguration
     configurationFetchUri = sesConfigurationUri
 
-instance ConfigurationFetch Route53Info where
-    configurationFetch = route53Info
-    configurationFetchUri = route53InfoUri
+instance ConfigurationFetch Route53Configuration where
+    configurationFetch = route53Configuration
+    configurationFetchUri = route53ConfigurationUri
 
 -- | The default configuration, with credentials loaded from environment variable or configuration file
 -- (see 'loadCredentialsDefault').
@@ -134,18 +130,6 @@
   return Configuration {
                       timeInfo = Timestamp
                     , credentials = cr
-<<<<<<< HEAD
-                    , sdbInfo = sdbHttpsPost sdbUsEast
-                    , sdbInfoUri = sdbHttpsGet sdbUsEast
-                    , s3Info = s3 HTTP s3EndpointUsClassic False
-                    , s3InfoUri = s3 HTTP s3EndpointUsClassic True
-                    , sqsInfo = sqs HTTP sqsEndpointUsClassic False
-                    , sqsInfoUri = sqs HTTP sqsEndpointUsClassic True
-                    , sesInfo = sesHttpsPost sesUsEast
-                    , sesInfoUri = sesHttpsGet sesUsEast
-                    , route53Info = route53  -- TODO
-                    , route53InfoUri = route53 -- TODO
-=======
                     , sdbConfiguration = sdbHttpsPost sdbUsEast
                     , sdbConfigurationUri = sdbHttpsGet sdbUsEast
                     , s3Configuration = s3 HTTP s3EndpointUsClassic False
@@ -154,7 +138,8 @@
                     , sqsConfigurationUri = sqs HTTP sqsEndpointUsClassic True
                     , sesConfiguration = sesHttpsPost sesUsEast
                     , sesConfigurationUri = sesHttpsGet sesUsEast
->>>>>>> ee86b208
+                    , route53Configuration = route53  -- TODO
+                    , route53ConfigurationUri = route53 -- TODO
                     , logger = defaultLog Warning
                     }
 -- TODO: better error handling when credentials cannot be loaded
