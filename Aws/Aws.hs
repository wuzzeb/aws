--- conflicted
+++ resolved
@@ -130,18 +130,6 @@
   return Configuration {
                       timeInfo = Timestamp
                     , credentials = cr
-<<<<<<< HEAD
-                    , sdbConfiguration = sdbHttpsPost sdbUsEast
-                    , sdbConfigurationUri = sdbHttpsGet sdbUsEast
-                    , s3Configuration = s3 HTTP s3EndpointUsClassic False
-                    , s3ConfigurationUri = s3 HTTP s3EndpointUsClassic True
-                    , sqsConfiguration = sqs HTTP sqsEndpointUsClassic False
-                    , sqsConfigurationUri = sqs HTTP sqsEndpointUsClassic True
-                    , sesConfiguration = sesHttpsPost sesUsEast
-                    , sesConfigurationUri = sesHttpsGet sesUsEast
-                    , route53Configuration = route53  -- TODO
-                    , route53ConfigurationUri = route53 -- TODO
-=======
                     , sdbConfiguration = defaultConfiguration
                     , sdbConfigurationUri = defaultConfigurationUri
                     , s3Configuration = defaultConfiguration
@@ -150,7 +138,8 @@
                     , sqsConfigurationUri = defaultConfigurationUri
                     , sesConfiguration = defaultConfiguration
                     , sesConfigurationUri = defaultConfigurationUri
->>>>>>> 95475c94
+                    , route53Configuration = defaultConfiguration
+                    , route53ConfigurationUri = defaultConfigurationUri
                     , logger = defaultLog Warning
                     }
 -- TODO: better error handling when credentials cannot be loaded
@@ -168,6 +157,8 @@
     , sqsConfigurationUri = debugConfigurationUri
     , sesConfiguration = debugConfiguration
     , sesConfigurationUri = debugConfigurationUri
+    , route53Configuration = debugConfiguration
+    , route53ConfigurationUri = debugConfigurationUri
     , logger = defaultLog Debug
     }
 
