--- conflicted
+++ resolved
@@ -68,12 +68,7 @@
 
 -- | The default configuration, with credentials loaded from environment variable or configuration file
 -- (see 'loadCredentialsDefault').
-<<<<<<< HEAD
-
-baseConfiguration :: IO Configuration
-=======
 baseConfiguration :: MonadIO io => io Configuration
->>>>>>> 4a1fcfb1
 baseConfiguration = do
   Just cr <- loadCredentialsDefault
   return Configuration {
