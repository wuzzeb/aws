--- conflicted
+++ resolved
@@ -49,15 +49,11 @@
     configurationFetch = s3Info
     configurationFetchUri = s3InfoUri
 
-<<<<<<< HEAD
 instance ConfigurationFetch SqsInfo where
     configurationFetch = sqsInfo
     configurationFetchUri = sqsInfoUri
 
-baseConfiguration :: MonadIO io => io Configuration
-=======
 baseConfiguration :: IO Configuration
->>>>>>> 4849daaa
 baseConfiguration = do
   Just cr <- loadCredentialsDefault
   return Configuration {
@@ -78,6 +74,7 @@
 aws :: (Transaction r a
        , ConfigurationFetch (Info r)) 
       => Configuration -> r -> IO (Response (ResponseMetadata a) a)
+
 aws = unsafeAws
 
 unsafeAws
@@ -86,6 +83,7 @@
       SignQuery r,
       ConfigurationFetch (Info r)) =>
      Configuration -> r -> IO (Response (ResponseMetadata a) a)
+
 unsafeAws cfg request = do
   sd <- signatureData <$> timeInfo <*> credentials $ cfg
   let info = configurationFetch cfg
@@ -93,16 +91,12 @@
   debugPrint "String to sign (unsafe)" $ sqStringToSign q
   debugPrint "Resulting Url" $ queryToUri q
   let httpRequest = queryToHttpRequest q
-<<<<<<< HEAD
-  --liftIO $ HTTP.withManager $ En.run_ . HTTP.httpRedirect httpRequest responseIteratee
   liftIO $ HTTP.withManager $ En.run_ . HTTP.http httpRequest responseIteratee
-=======
   metadataRef <- newIORef mempty
   resp <- attemptIO (id :: E.SomeException -> E.SomeException) $
           HTTP.withManager $ En.run_ . HTTP.httpRedirect httpRequest (responseIteratee metadataRef)
   metadata <- readIORef metadataRef
   return $ Response metadata resp
->>>>>>> 4849daaa
 
 awsUri :: (SignQuery request
           , ConfigurationFetch (Info request))
