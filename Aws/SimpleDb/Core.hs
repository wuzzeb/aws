--- conflicted
+++ resolved
@@ -1,7 +1,3 @@
-<<<<<<< HEAD
-=======
-{-# LANGUAGE DeriveDataTypeable, MultiParamTypeClasses, RecordWildCards, OverloadedStrings, FlexibleContexts, FlexibleInstances #-}
->>>>>>> a308ff0a
 module Aws.SimpleDb.Core where
 
 import           Aws.Core
