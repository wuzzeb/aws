--- conflicted
+++ resolved
@@ -34,47 +34,16 @@
       , goResponseContentEncoding :: Maybe T.Text
       }
 
-<<<<<<< HEAD
-data GetObjectResponse = GetObjectResponse{
-  gorDeleteMarker :: Maybe Bool,
-  gorVersionId :: Maybe T.Text
-}
-=======
 getObject :: Bucket -> T.Text -> (HTTP.Status -> HTTP.ResponseHeaders -> En.Iteratee B.ByteString IO a) -> GetObject a
 getObject b o i = GetObject b o i Nothing Nothing Nothing Nothing Nothing Nothing
 
 data GetObjectResponse a
     = GetObjectResponse a
     deriving (Show)
->>>>>>> 8df2b3ea
 
 instance SignQuery (GetObject a) where
     type Info (GetObject a) = S3Info
     signQuery GetObject {..} = s3SignQuery S3Query { 
-<<<<<<< HEAD
-                                 s3QMethod = Get
-                               , s3QBucket = Just $ T.encodeUtf8 goBucket
-                               , s3QSubresources = []
-                               , s3QQuery = HTTP.simpleQueryToQuery $ map (second T.encodeUtf8) $ catMaybes [
-                                              ("response-content-type",) <$> goResponseContentType
-                                            , ("response-content-language",) <$> goResponseContentLanguage
-                                            , ("response-expires",) <$> goResponseExpires
-                                            , ("response-cache-control",) <$> goResponseCacheControl
-                                            , ("response-content-disposition",) <$> goResponseContentDisposition
-                                            , ("response-content-encoding",) <$> goResponseContentEncoding
-                                            ]
-                               , s3QAmzHeaders = []
-                               , s3QRequestBody = Nothing
-                               , s3QPath = Just $ T.encodeUtf8 goObjectName
-                               }
-
-instance ResponseIteratee GetObject GetObjectResponse where
-    type ResponseMetadata GetObjectResponse = S3Metadata
-    responseIteratee request metadata status headers = do
-                                                          case request of
-                                                            GetObject {..} -> s3BinaryResponseIteratee (goResponseIteratee) metadata status headers
-                                                          return $ GetObjectResponse Nothing Nothing
-=======
                                    s3QMethod = Get
                                  , s3QBucket = Just $ T.encodeUtf8 goBucket
                                  , s3QObject = Just $ T.encodeUtf8 goObjectName 
@@ -95,6 +64,5 @@
     type ResponseMetadata (GetObjectResponse a) = S3Metadata
     responseIteratee GetObject{..} metadata status headers
         = GetObjectResponse <$> s3BinaryResponseIteratee (goResponseIteratee) metadata status headers
->>>>>>> 8df2b3ea
 
 instance Transaction (GetObject a) (GetObjectResponse a)