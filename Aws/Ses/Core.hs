--- conflicted
+++ resolved
@@ -1,7 +1,3 @@
-<<<<<<< HEAD
-=======
-{-# LANGUAGE DeriveDataTypeable, MultiParamTypeClasses, RecordWildCards, OverloadedStrings, FlexibleInstances #-}
->>>>>>> a308ff0a
 module Aws.Ses.Core
     ( SesError(..)
     , SesMetadata(..)
